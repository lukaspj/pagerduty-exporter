# PagerDuty Exporter

[![license](https://img.shields.io/github/license/webdevops/pagerduty-exporter.svg)](https://github.com/webdevops/pagerduty-exporter/blob/master/LICENSE)
[![DockerHub](https://img.shields.io/badge/DockerHub-webdevops%2Fpagerduty--exporter-blue)](https://hub.docker.com/r/webdevops/pagerduty-exporter/)
[![Quay.io](https://img.shields.io/badge/Quay.io-webdevops%2Fpagerduty--exporter-blue)](https://quay.io/repository/webdevops/pagerduty-exporter)

Prometheus exporter for PagerDuty information (users, teams, schedules, oncalls, incidents...)

## Configuration

```
Usage:
  pagerduty-exporter [OPTIONS]

Application Options:
<<<<<<< HEAD
      --debug                                 debug mode [$DEBUG]
  -v, --verbose                               verbose mode [$VERBOSE]
      --log.json                              Switch log output to json format [$LOG_JSON]
      --pagerduty.authtoken=                  PagerDuty auth token [$PAGERDUTY_AUTH_TOKEN]
      --pagerduty.authtokenfile=              PagerDuty auth token file [$PAGERDUTY_AUTH_TOKEN_FILE]
      --pagerduty.schedule.override-duration= PagerDuty timeframe for fetching schedule overrides (time.Duration)
                                              (default: 48h) [$PAGERDUTY_SCHEDULE_OVERRIDE_TIMEFRAME]
      --pagerduty.schedule.entry-timeframe=   PagerDuty timeframe for fetching schedule entries (time.Duration)
                                              (default: 72h) [$PAGERDUTY_SCHEDULE_ENTRY_TIMEFRAME]
      --pagerduty.schedule.entry-timeformat=  PagerDuty schedule entry time format (label) (default: Mon, 02 Jan 15:04
                                              MST) [$PAGERDUTY_SCHEDULE_ENTRY_TIMEFORMAT]
      --pagerduty.incident.timeformat=        PagerDuty incident time format (label) (default: Mon, 02 Jan 15:04 MST)
                                              [$PAGERDUTY_INCIDENT_TIMEFORMAT]
      --pagerduty.disable-teams               Set to true to disable checking PagerDuty teams (for plans that don't
                                              include it) [$PAGERDUTY_DISABLE_TEAMS]
      --pagerduty.team-filter=                Passes team ID as a list option when applicable. [$PAGERDUTY_TEAM_FILTER]
      --pagerduty.max-connections=            Maximum numbers of TCP connections to PagerDuty API (concurrency)
                                              (default: 4) [$PAGERDUTY_MAX_CONNECTIONS]
      --bind=                                 Server address (default: :8080) [$SERVER_BIND]
      --scrape.time=                          Scrape time (time.duration) (default: 5m) [$SCRAPE_TIME]
      --scrape.time.live=                     Scrape time incidents and oncalls (time.duration) (default: 1m)
                                              [$SCRAPE_TIME_LIVE]
=======
      --log.debug                                                       debug mode [$LOG_DEBUG]
      --log.trace                                                       trace mode [$LOG_TRACE]
      --log.json                                                        Switch log output to json format [$LOG_JSON]
      --pagerduty.authtoken=                                            PagerDuty auth token [$PAGERDUTY_AUTH_TOKEN]
      --pagerduty.max-connections=                                      Maximum numbers of TCP connections to PagerDuty API
                                                                        (concurrency) (default: 4) [$PAGERDUTY_MAX_CONNECTIONS]
      --pagerduty.schedule.override-duration=                           PagerDuty timeframe for fetching schedule overrides
                                                                        (time.Duration) (default: 48h)
                                                                        [$PAGERDUTY_SCHEDULE_OVERRIDE_TIMEFRAME]
      --pagerduty.schedule.entry-timeframe=                             PagerDuty timeframe for fetching schedule entries
                                                                        (time.Duration) (default: 72h)
                                                                        [$PAGERDUTY_SCHEDULE_ENTRY_TIMEFRAME]
      --pagerduty.schedule.entry-timeformat=                            PagerDuty schedule entry time format (label) (default:
                                                                        Mon, 02 Jan 15:04 MST)
                                                                        [$PAGERDUTY_SCHEDULE_ENTRY_TIMEFORMAT]
      --pagerduty.incident.status=[triggered|acknowledged|resolved|all] PagerDuty incident status filter (eg. 'triggered',
                                                                        'acknowledged', 'resolved' or 'all') (default:
                                                                        triggered, acknowledged) [$PAGERDUTY_INCIDENT_STATUS]
      --pagerduty.incident.timeformat=                                  PagerDuty incident time format (label) (default: Mon, 02
                                                                        Jan 15:04 MST) [$PAGERDUTY_INCIDENT_TIMEFORMAT]
      --pagerduty.incident.limit=                                       PagerDuty incident limit count (default: 5000)
                                                                        [$PAGERDUTY_INCIDENT_LIMIT]
      --pagerduty.disable-teams                                         Set to true to disable checking PagerDuty teams (for
                                                                        plans that don't include it) [$PAGERDUTY_DISABLE_TEAMS]
      --pagerduty.team-filter=                                          Passes team ID as a list option when applicable.
                                                                        [$PAGERDUTY_TEAM_FILTER]
      --pagerduty.summary.since=                                        Timeframe which data should be fetched for summary
                                                                        metrics (time.Duration) (default: 730h)
                                                                        [$PAGERDUTY_SUMMARY_SINCE]
      --server.bind=                                                    Server address (default: :8080) [$SERVER_BIND]
      --server.timeout.read=                                            Server read timeout (default: 5s) [$SERVER_TIMEOUT_READ]
      --server.timeout.write=                                           Server write timeout (default: 10s)
                                                                        [$SERVER_TIMEOUT_WRITE]
      --scrape.time=                                                    Scrape time (time.duration) (default: 5m) [$SCRAPE_TIME]
      --scrape.time.maintenancewindow=                                  Scrape time for maintenance window metrics
                                                                        (time.duration; default is SCRAPE_TIME)
                                                                        [$SCRAPE_TIME_MAINTENANCEWINDOW]
      --scrape.time.schedule=                                           Scrape time for schedule metrics (time.duration; default
                                                                        is SCRAPE_TIME) [$SCRAPE_TIME_SCHEDULE]
      --scrape.time.service=                                            Scrape time for service metrics (time.duration; default
                                                                        is SCRAPE_TIME) [$SCRAPE_TIME_SERVICE]
      --scrape.time.team=                                               Scrape time for team metrics (time.duration; default is
                                                                        SCRAPE_TIME) [$SCRAPE_TIME_TEAM]
      --scrape.time.user=                                               Scrape time for user metrics (time.duration; default is
                                                                        SCRAPE_TIME) [$SCRAPE_TIME_USER]
      --scrape.time.summary=                                            Scrape time for general summary metrics (time.duration)
                                                                        (default: 15m) [$SCRAPE_TIME_SUMMARY]
      --scrape.time.live=                                               Scrape time incidents and oncalls (time.duration)
                                                                        (default: 1m) [$SCRAPE_TIME_LIVE]
>>>>>>> 46ccb821

Help Options:
  -h, --help                                                            Show this help message
```

Either `--pagerduty.authtoken=` or `--pagerduty.authtokenfile=` is a required option. Please refer to the [documentation](https://support.pagerduty.com/docs/generating-api-keys)
on how to generate a token.

Authtokenfile is a one line file with the token as the only data in the file

## Installing and Running the Exporter

### Go

You can get the exporter via the following command:

```
go get github.com/webdevops/pagerduty-exporter
```

From here on you will be able to run the exporter as described  [configuration](#Configuration) section.


### Container
A containerized version is available via `docker pull webdevops/pagerduty-exporter`
Alternatively you can build the image yourself locally:

```
git clone git@github.com:webdevops/pagerduty-exporter.git && cd pagerduty-exporter
docker build -t webdevops/pagerduty-exporter:latest .
```

You are now able to run you exporter locally in a container with the following command:
```
docker run --rm -ti -p 8080:8080 webdevops/pagerduty-exporter:latest --pagerduty.authtoken=YourGeneratedToken
```

This will run the container locally, mapping container port 8080 to local port 8080, allowing you to scrape the exporter on `127.0.0.1:8080/metrics`


## Metrics

| Metric                                          | Scraper            | Description                                                                                                          |
|-------------------------------------------------|--------------------|----------------------------------------------------------------------------------------------------------------------|
| `pagerduty_stats`                               | Collector          | Collector stats                                                                                                      |
| `pagerduty_api_counter`                         | Collector          | PagerDuty api call counter                                                                                           |
| `pagerduty_team_info`                           | Team               | Team informations                                                                                                    |
| `pagerduty_user_info`                           | User               | User informations                                                                                                    |
| `pagerduty_service_info`                        | Service            | Service (per team) informations                                                                                      |
| `pagerduty_maintenancewindow_info`              | MaintanaceWindows  | Maintenance window informations                                                                                      |
| `pagerduty_maintenancewindow_status`            | Maintenance window | status (start and endtime)                                                                                           |
| `pagerduty_schedule_info`                       | Schedule           | Schedule informations                                                                                                |
| `pagerduty_schedule_layer_info`                 | Schedule           | Schedule layer informations                                                                                          |
| `pagerduty_schedule_layer_entry`                | Schedule           | Schedule layer schedule entries                                                                                      |
| `pagerduty_schedule_layer_coverage`             | Schedule           | Schedule layer schedule coverage                                                                                     |
| `pagerduty_schedule_final_entry`                | Schedule           | Schedule final (rendered) schedule entries                                                                           |
| `pagerduty_schedule_final_coverage`             | Schedule           | Schedule final (rendered) schedule coverage                                                                          |
| `pagerduty_schedule_override`                   | Schedule           | Schedule override informations                                                                                       |
| `pagerduty_schedule_oncall`                     | Oncall             | Schedule oncall informations                                                                                         |
| `pagerduty_incident_info`                       | Incident           | Incident informations                                                                                                |
| `pagerduty_incident_status`                     | Incident           | Incident status informations (acknowledgement, assignment)                                                           |
| `pagerduty_summary_incident_count`              | Summary            | Count of incidents splitted by status, service, urgency and priority                                                 |
| `pagerduty_summary_incident_resolve_duration`   | Summary            | Histogram (buckets) for resolve duration splitted by service, urgency and priority                                   |
| `pagerduty_summary_incident_statuschange_count` | Summary            | Counter for new or changed status (eg triggered -> acknowledged) incidents splitted by service, urgency and priority |

Prometheus queries
------------------

Current oncall person
```
pagerduty_schedule_oncall{scheduleID="$SCHEDULEID",type="startTime"}
* on (userID) group_left(userName) (pagerduty_user_info)
```

Next shift
```
bottomk(1,
  min by (userName, time) (
    pagerduty_schedule_final_entry{scheduleID="$SCHEDULEID",type="startTime"}
    * on (userID) group_left(userName) (pagerduty_user_info)
  ) - time() > 0
)
```<|MERGE_RESOLUTION|>--- conflicted
+++ resolved
@@ -13,30 +13,6 @@
   pagerduty-exporter [OPTIONS]
 
 Application Options:
-<<<<<<< HEAD
-      --debug                                 debug mode [$DEBUG]
-  -v, --verbose                               verbose mode [$VERBOSE]
-      --log.json                              Switch log output to json format [$LOG_JSON]
-      --pagerduty.authtoken=                  PagerDuty auth token [$PAGERDUTY_AUTH_TOKEN]
-      --pagerduty.authtokenfile=              PagerDuty auth token file [$PAGERDUTY_AUTH_TOKEN_FILE]
-      --pagerduty.schedule.override-duration= PagerDuty timeframe for fetching schedule overrides (time.Duration)
-                                              (default: 48h) [$PAGERDUTY_SCHEDULE_OVERRIDE_TIMEFRAME]
-      --pagerduty.schedule.entry-timeframe=   PagerDuty timeframe for fetching schedule entries (time.Duration)
-                                              (default: 72h) [$PAGERDUTY_SCHEDULE_ENTRY_TIMEFRAME]
-      --pagerduty.schedule.entry-timeformat=  PagerDuty schedule entry time format (label) (default: Mon, 02 Jan 15:04
-                                              MST) [$PAGERDUTY_SCHEDULE_ENTRY_TIMEFORMAT]
-      --pagerduty.incident.timeformat=        PagerDuty incident time format (label) (default: Mon, 02 Jan 15:04 MST)
-                                              [$PAGERDUTY_INCIDENT_TIMEFORMAT]
-      --pagerduty.disable-teams               Set to true to disable checking PagerDuty teams (for plans that don't
-                                              include it) [$PAGERDUTY_DISABLE_TEAMS]
-      --pagerduty.team-filter=                Passes team ID as a list option when applicable. [$PAGERDUTY_TEAM_FILTER]
-      --pagerduty.max-connections=            Maximum numbers of TCP connections to PagerDuty API (concurrency)
-                                              (default: 4) [$PAGERDUTY_MAX_CONNECTIONS]
-      --bind=                                 Server address (default: :8080) [$SERVER_BIND]
-      --scrape.time=                          Scrape time (time.duration) (default: 5m) [$SCRAPE_TIME]
-      --scrape.time.live=                     Scrape time incidents and oncalls (time.duration) (default: 1m)
-                                              [$SCRAPE_TIME_LIVE]
-=======
       --log.debug                                                       debug mode [$LOG_DEBUG]
       --log.trace                                                       trace mode [$LOG_TRACE]
       --log.json                                                        Switch log output to json format [$LOG_JSON]
@@ -85,8 +61,7 @@
       --scrape.time.summary=                                            Scrape time for general summary metrics (time.duration)
                                                                         (default: 15m) [$SCRAPE_TIME_SUMMARY]
       --scrape.time.live=                                               Scrape time incidents and oncalls (time.duration)
-                                                                        (default: 1m) [$SCRAPE_TIME_LIVE]
->>>>>>> 46ccb821
+
 
 Help Options:
   -h, --help                                                            Show this help message
